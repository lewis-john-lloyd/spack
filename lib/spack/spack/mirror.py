##############################################################################
# Copyright (c) 2013, Lawrence Livermore National Security, LLC.
# Produced at the Lawrence Livermore National Laboratory.
#
# This file is part of Spack.
# Written by Todd Gamblin, tgamblin@llnl.gov, All rights reserved.
# LLNL-CODE-647188
#
# For details, see https://github.com/llnl/spack
# Please also see the LICENSE file for our notice and the LGPL.
#
# This program is free software; you can redistribute it and/or modify
# it under the terms of the GNU General Public License (as published by
# the Free Software Foundation) version 2.1 dated February 1999.
#
# This program is distributed in the hope that it will be useful, but
# WITHOUT ANY WARRANTY; without even the IMPLIED WARRANTY OF
# MERCHANTABILITY or FITNESS FOR A PARTICULAR PURPOSE. See the terms and
# conditions of the GNU General Public License for more details.
#
# You should have received a copy of the GNU Lesser General Public License
# along with this program; if not, write to the Free Software Foundation,
# Inc., 59 Temple Place, Suite 330, Boston, MA 02111-1307 USA
##############################################################################
"""
This file contains code for creating spack mirror directories.  A
mirror is an organized hierarchy containing specially named archive
files.  This enabled spack to know where to find files in a mirror if
the main server for a particular package is down.  Or, if the computer
where spack is run is not connected to the internet, it allows spack
to download packages directly from a mirror (e.g., on an intranet).
"""
import sys
import os
import llnl.util.tty as tty
from llnl.util.filesystem import *

import spack
import spack.error
import spack.url as url
import spack.fetch_strategy as fs
from spack.spec import Spec
from spack.stage import Stage
from spack.version import *
from spack.util.compression import extension, allowed_archive


def mirror_archive_filename(spec, fetcher):
    """Get the name of the spec's archive in the mirror."""
    if not spec.version.concrete:
        raise ValueError("mirror.path requires spec with concrete version.")

    if isinstance(fetcher, fs.URLFetchStrategy):
        # If we fetch this version with a URLFetchStrategy, use URL's archive type
        ext = url.downloaded_file_extension(fetcher.url)
    else:
        # Otherwise we'll make a .tar.gz ourselves
        ext = 'tar.gz'

    return "%s-%s.%s" % (spec.package.name, spec.version, ext)


def mirror_archive_path(spec, fetcher):
    """Get the relative path to the spec's archive within a mirror."""
    return join_path(spec.name, mirror_archive_filename(spec, fetcher))


def get_matching_versions(specs, **kwargs):
    """Get a spec for EACH known version matching any spec in the list."""
    matching = []
    for spec in specs:
        pkg = spec.package

        # Skip any package that has no known versions.
        if not pkg.versions:
            tty.msg("No safe (checksummed) versions for package %s." % pkg.name)
            continue

        num_versions = kwargs.get('num_versions', 0)
        matching_spec = []
        for i, v in enumerate(reversed(sorted(pkg.versions))):
            # Generate no more than num_versions versions for each spec.
            if num_versions and i >= num_versions:
                break

            # Generate only versions that satisfy the spec.
            if v.satisfies(spec.versions):
                s = Spec(pkg.name)
                s.versions = VersionList([v])
                s.variants = spec.variants.copy()
                matching_spec.append(s)

        if not matching_spec:
            tty.warn("No known version matches spec: %s" % spec)
        matching.extend(matching_spec)

    return matching


def suggest_archive_basename(resource):
    """
    Return a tentative basename for an archive. Raise an exception if the name is among the allowed archive types.

    :param fetcher:
    :return:
    """
    basename = os.path.basename(resource.fetcher.url)
    if not allowed_archive(basename):
        raise RuntimeError("%s is not an allowed archive tye" % basename)
    return basename



def create(path, specs, **kwargs):
    """Create a directory to be used as a spack mirror, and fill it with
       package archives.

       Arguments:
         path    Path to create a mirror directory hierarchy in.
         specs   Any package versions matching these specs will be added
                 to the mirror.

       Keyword args:
         no_checksum:  If True, do not checkpoint when fetching (default False)
         num_versions: Max number of versions to fetch per spec,
                       if spec is ambiguous (default is 0 for all of them)

       Return Value:
         Returns a tuple of lists: (present, mirrored, error)
         * present:  Package specs that were already present.
         * mirrored: Package specs that were successfully mirrored.
         * error:    Package specs that failed to mirror due to some error.

       This routine iterates through all known package versions, and
       it creates specs for those versions.  If the version satisfies any spec
       in the specs list, it is downloaded and added to the mirror.
    """
    # Make sure nothing is in the way.
    if os.path.isfile(path):
        raise MirrorError("%s already exists and is a file." % path)

    # automatically spec-ify anything in the specs array.
    specs = [s if isinstance(s, Spec) else Spec(s) for s in specs]

    # Get concrete specs for each matching version of these specs.
    version_specs = get_matching_versions(
        specs, num_versions=kwargs.get('num_versions', 0))
    for s in version_specs:
        s.concretize()

    # Get the absolute path of the root before we start jumping around.
    mirror_root = os.path.abspath(path)
    if not os.path.isdir(mirror_root):
        try:
            mkdirp(mirror_root)
        except OSError as e:
            raise MirrorError(
                "Cannot create directory '%s':" % mirror_root, str(e))

    # Things to keep track of while parsing specs.
    present  = []
    mirrored = []
    error    = []

    # Iterate through packages and download all the safe tarballs for each of them
    everything_already_exists = True
    for spec in version_specs:
        pkg = spec.package
        tty.msg("Adding package {pkg} to mirror".format(pkg=spec.format("$_$@")))
        try:
<<<<<<< HEAD
            for ii, stage in enumerate(pkg.stage):
                fetcher = stage.fetcher
                if ii == 0:
                    # create a subdirectory for the current package@version
                    archive_path = os.path.abspath(join_path(mirror_root, mirror_archive_path(spec, fetcher)))
                    name = spec.format("$_$@")
                else:
                    resource = stage.resource
                    archive_path = join_path(subdir, suggest_archive_basename(resource))
                    name = "{resource} ({pkg}).".format(resource=resource.name, pkg=spec.format("$_$@"))
                subdir = os.path.dirname(archive_path)
                mkdirp(subdir)

                if os.path.exists(archive_path):
                    tty.msg("{name} : already added".format(name=name))
                else:
                    everything_already_exists = False
                    fetcher.fetch()
                    if not kwargs.get('no_checksum', False):
                        fetcher.check()
                        tty.msg("{name} : checksum passed".format(name=name))

                    # Fetchers have to know how to archive their files.  Use
                    # that to move/copy/create an archive in the mirror.
                    fetcher.archive(archive_path)
                    tty.msg("{name} : added".format(name=name))
=======
            # create a subdirectory for the current package@version
            archive_path = os.path.abspath(join_path(mirror_root, mirror_archive_path(spec)))
            subdir = os.path.dirname(archive_path)
            try:
                mkdirp(subdir)
            except OSError as e:
                raise MirrorError(
                    "Cannot create directory '%s':" % subdir, str(e))

            if os.path.exists(archive_path):
                tty.msg("Already added %s" % spec.format("$_$@"))
            else:
                everything_already_exists = False
                # Set up a stage and a fetcher for the download
                unique_fetch_name = spec.format("$_$@")
                fetcher = fs.for_package_version(pkg, pkg.version)
                stage = Stage(fetcher, name=unique_fetch_name)
                fetcher.set_stage(stage)

                # Do the fetch and checksum if necessary
                fetcher.fetch()
                if not kwargs.get('no_checksum', False):
                    fetcher.check()
                    tty.msg("Checksum passed for %s@%s" % (pkg.name, pkg.version))

                # Fetchers have to know how to archive their files.  Use
                # that to move/copy/create an archive in the mirror.
                fetcher.archive(archive_path)
                tty.msg("Added %s." % spec.format("$_$@"))

            # Fetch resources if they are associated with the spec
            resources = pkg._get_resources()
            for resource in resources:
                resource_archive_path = join_path(subdir, suggest_archive_basename(resource))
                if os.path.exists(resource_archive_path):
                    tty.msg("Already added resource %s (%s@%s)." % (resource.name, pkg.name, pkg.version))
                    continue
                everything_already_exists = False
                resource_stage_folder = pkg._resource_stage(resource)
                resource_stage = Stage(resource.fetcher, name=resource_stage_folder)
                resource.fetcher.set_stage(resource_stage)
                resource.fetcher.fetch()
                if not kwargs.get('no_checksum', False):
                    resource.fetcher.check()
                    tty.msg("Checksum passed for the resource %s (%s@%s)" % (resource.name, pkg.name, pkg.version))
                resource.fetcher.archive(resource_archive_path)
                tty.msg("Added resource %s (%s@%s)." % (resource.name, pkg.name, pkg.version))
>>>>>>> 1a527002

            if everything_already_exists:
                present.append(spec)
            else:
                mirrored.append(spec)
        except Exception, e:
            if spack.debug:
                sys.excepthook(*sys.exc_info())
            else:
                tty.warn("Error while fetching %s." % spec.format('$_$@'), e.message)
            error.append(spec)
        finally:
            pkg.stage.destroy()

    return (present, mirrored, error)


class MirrorError(spack.error.SpackError):
    """Superclass of all mirror-creation related errors."""
    def __init__(self, msg, long_msg=None):
        super(MirrorError, self).__init__(msg, long_msg)<|MERGE_RESOLUTION|>--- conflicted
+++ resolved
@@ -168,7 +168,6 @@
         pkg = spec.package
         tty.msg("Adding package {pkg} to mirror".format(pkg=spec.format("$_$@")))
         try:
-<<<<<<< HEAD
             for ii, stage in enumerate(pkg.stage):
                 fetcher = stage.fetcher
                 if ii == 0:
@@ -195,55 +194,6 @@
                     # that to move/copy/create an archive in the mirror.
                     fetcher.archive(archive_path)
                     tty.msg("{name} : added".format(name=name))
-=======
-            # create a subdirectory for the current package@version
-            archive_path = os.path.abspath(join_path(mirror_root, mirror_archive_path(spec)))
-            subdir = os.path.dirname(archive_path)
-            try:
-                mkdirp(subdir)
-            except OSError as e:
-                raise MirrorError(
-                    "Cannot create directory '%s':" % subdir, str(e))
-
-            if os.path.exists(archive_path):
-                tty.msg("Already added %s" % spec.format("$_$@"))
-            else:
-                everything_already_exists = False
-                # Set up a stage and a fetcher for the download
-                unique_fetch_name = spec.format("$_$@")
-                fetcher = fs.for_package_version(pkg, pkg.version)
-                stage = Stage(fetcher, name=unique_fetch_name)
-                fetcher.set_stage(stage)
-
-                # Do the fetch and checksum if necessary
-                fetcher.fetch()
-                if not kwargs.get('no_checksum', False):
-                    fetcher.check()
-                    tty.msg("Checksum passed for %s@%s" % (pkg.name, pkg.version))
-
-                # Fetchers have to know how to archive their files.  Use
-                # that to move/copy/create an archive in the mirror.
-                fetcher.archive(archive_path)
-                tty.msg("Added %s." % spec.format("$_$@"))
-
-            # Fetch resources if they are associated with the spec
-            resources = pkg._get_resources()
-            for resource in resources:
-                resource_archive_path = join_path(subdir, suggest_archive_basename(resource))
-                if os.path.exists(resource_archive_path):
-                    tty.msg("Already added resource %s (%s@%s)." % (resource.name, pkg.name, pkg.version))
-                    continue
-                everything_already_exists = False
-                resource_stage_folder = pkg._resource_stage(resource)
-                resource_stage = Stage(resource.fetcher, name=resource_stage_folder)
-                resource.fetcher.set_stage(resource_stage)
-                resource.fetcher.fetch()
-                if not kwargs.get('no_checksum', False):
-                    resource.fetcher.check()
-                    tty.msg("Checksum passed for the resource %s (%s@%s)" % (resource.name, pkg.name, pkg.version))
-                resource.fetcher.archive(resource_archive_path)
-                tty.msg("Added resource %s (%s@%s)." % (resource.name, pkg.name, pkg.version))
->>>>>>> 1a527002
 
             if everything_already_exists:
                 present.append(spec)
